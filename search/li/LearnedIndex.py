--- conflicted
+++ resolved
@@ -176,10 +176,7 @@
         n_categories: List[int],
         n_buckets: int = 1,
         k: int = 10,
-<<<<<<< HEAD
         naive_order: bool = True,
-=======
->>>>>>> d50e2f53
         **kwargs,
     ) -> Tuple[npt.NDArray, npt.NDArray[np.uint32], Dict[str, float]]:
         """Searches for `k` nearest neighbors for each query in `queries`.
@@ -682,14 +679,10 @@
             )
 
             indices, distances, t_search, n_dis = bucket.search(
-<<<<<<< HEAD
-                queries_for_this_bucket, k, **kwargs
-=======
                 queries_for_this_bucket,
                 k,
                 **kwargs,
                 sketches=relevant_sketches,
->>>>>>> d50e2f53
             )
             t_seq_search += t_search
             n_dis_total += n_dis

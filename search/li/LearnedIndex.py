--- conflicted
+++ resolved
@@ -718,15 +718,6 @@
         int,
         npt.NDArray[np.uint32],
     ]:
-        """
-<<<<<<< HEAD
-        Modified by
-        ------
-        Jan Mach
-=======
-        One iteration of the search, searching the bucket specified by the path for each query.
->>>>>>> d3f74ba2
-        """
         s_all = time.time()
 
         n_queries = queries_search.shape[0]
